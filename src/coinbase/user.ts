import { ApiClients } from "./types";
import { User as UserModel } from "./../client/api";
<<<<<<< HEAD
import { Coinbase } from "./coinbase";
import { Wallet } from "./wallet";
=======

>>>>>>> e7c255d5
/**
 * A representation of a User.
 * Users have Wallets, which can hold balances of Assets.
 * Access the default User through Coinbase.defaultUser().
 */
export class User {
  private model: UserModel;
  private client: ApiClients;

  /**
   * Initializes a new User instance.
   *
   * @param {UserModel} user - The user model.
   * @param {ApiClients} client - The API clients.
   */
  constructor(user: UserModel, client: ApiClients) {
    this.client = client;
    this.model = user;
  }

  /**
   * Creates a new Wallet belonging to the User.
   *
   * @throws {APIError} If the request fails.
   * @throws {ArgumentError} If the model or client is not provided.
   * @throws {InternalError} - If address derivation or caching fails.
   * @returns the new Wallet
   */
  async createWallet(): Promise<Wallet> {
    const payload = {
      wallet: {
        network_id: Coinbase.networkList.BaseSepolia,
      },
    };
    const walletData = await this.client.wallet!.createWallet(payload);
    return Wallet.init(walletData.data!, {
      wallet: this.client.wallet!,
      address: this.client.address!,
    });
  }

  /**
   * Returns the user's ID.
   *
   * @returns {string} The user's ID.
   */
  public getId(): string {
    return this.model.id;
  }

  /**
   * Returns a string representation of the User.
   *
   * @returns {string} The string representation of the User.
   */
  toString(): string {
    return `User{ userId: ${this.model.id} }`;
  }
}<|MERGE_RESOLUTION|>--- conflicted
+++ resolved
@@ -1,11 +1,8 @@
 import { ApiClients } from "./types";
 import { User as UserModel } from "./../client/api";
-<<<<<<< HEAD
 import { Coinbase } from "./coinbase";
 import { Wallet } from "./wallet";
-=======
 
->>>>>>> e7c255d5
 /**
  * A representation of a User.
  * Users have Wallets, which can hold balances of Assets.
