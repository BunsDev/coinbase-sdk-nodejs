import { Decimal } from "decimal.js";
import { AxiosPromise, AxiosRequestConfig, RawAxiosRequestConfig } from "axios";
import {
  Address as AddressModel,
  AddressList,
  AddressBalanceList,
  AddressHistoricalBalanceList,
  Balance,
  CreateAddressRequest,
  CreateWalletRequest,
  BroadcastTransferRequest,
  CreateTransferRequest,
  TransferList,
  User as UserModel,
  Wallet as WalletModel,
  Transfer as TransferModel,
  Trade as TradeModel,
  Asset as AssetModel,
  WalletList,
  TradeList as TradeListModel,
  CreateTradeRequest,
  BroadcastTradeRequest,
  ServerSignerList,
  BuildStakingOperationRequest,
  StakingOperation as StakingOperationModel,
  GetStakingContextRequest,
  StakingContext as StakingContextModel,
  FetchStakingRewardsRequest,
  FetchStakingRewards200Response,
  FetchHistoricalStakingBalances200Response,
  FaucetTransaction,
  BroadcastStakingOperationRequest,
  CreateStakingOperationRequest,
  ValidatorList,
  Validator,
  ValidatorStatus as APIValidatorStatus,
  Webhook as WebhookModel,
  WebhookList,
  CreateWebhookRequest,
  UpdateWebhookRequest,
  ContractEventList,
<<<<<<< HEAD
  AddressTransactionList,
=======
  CreatePayloadSignatureRequest,
  PayloadSignature as PayloadSignatureModel,
  PayloadSignatureList,
>>>>>>> 5820dbca
} from "./../client/api";
import { Address } from "./address";
import { Wallet } from "./wallet";
import { HistoricalBalance } from "./historical_balance";
import { Transaction } from "./transaction";

export type AssetAPIClient = {
  /**
   * Get the asset for the specified asset ID.
   *
   * @summary Get the asset for the specified asset ID.
   * @param networkId - networkId The ID of the blockchain network.
   * @param assetId - assetId The ID of the asset to fetch.
   * @param options - Override http request option.
   * @throws {RequiredError} If the required parameter is not provided.
   */
  getAsset(
    networkId: string,
    assetId: string,
    options?: RawAxiosRequestConfig,
  ): AxiosPromise<AssetModel>;
};

export type TradeApiClients = {
  /**
   * Broadcast a trade.
   *
   * @param walletId - The ID of the wallet the address belongs to.
   * @param addressId - The ID of the address the trade belongs to.
   * @param tradeId - The ID of the trade to broadcast.
   * @param broadcastTradeRequest - The request body.
   * @param options - Override http request option.
   * @throws {RequiredError} If the required parameter is not provided.
   */
  broadcastTrade(
    walletId: string,
    addressId: string,
    tradeId: string,
    broadcastTradeRequest: BroadcastTradeRequest,
    options?: RawAxiosRequestConfig,
  ): AxiosPromise<TradeModel>;

  /**
   * Create a new trade.
   *
   * @param walletId - The ID of the wallet the source address belongs to.
   * @param addressId - The ID of the address to conduct the trade from.
   * @param createTradeRequest - The request body.
   * @param options - Override http request option.
   * @throws {RequiredError} If the required parameter is not provided.
   */
  createTrade(
    walletId: string,
    addressId: string,
    createTradeRequest: CreateTradeRequest,
    options?: RawAxiosRequestConfig,
  ): AxiosPromise<TradeModel>;

  /**
   * Get a trade by ID.
   *
   * @param walletId - The ID of the wallet the address belongs to.
   * @param addressId - The ID of the address the trade belongs to.
   * @param tradeId - The ID of the trade to fetch.
   * @param options - Override http request option.
   * @throws {RequiredError} If the required parameter is not provided.
   */
  getTrade(
    walletId: string,
    addressId: string,
    tradeId: string,
    options?: RawAxiosRequestConfig,
  ): AxiosPromise<TradeModel>;

  /**
   * List trades for an address.
   *
   * @param walletId - The ID of the wallet the address belongs to.
   * @param addressId - The ID of the address to list trades for.
   * @param limit - A limit on the number of objects to be returned. Limit can range between 1 and 100, and the default is 10.
   * @param page - A cursor for pagination across multiple pages of results. Don't include this parameter on the first call. Use the next_page value returned in a previous response to request subsequent results.
   * @param options - Override http request option.
   * @throws {RequiredError} If the required parameter is not provided.
   */
  listTrades(
    walletId: string,
    addressId: string,
    limit?: number,
    page?: string,
    options?: RawAxiosRequestConfig,
  ): AxiosPromise<TradeListModel>;
};

/**
 * WalletAPI client type definition.
 */
export type WalletAPIClient = {
  /**
   * Create a new wallet scoped to the user.
   *
   * @class
   * @param createdWalletRequest - The wallet creation request.
   * @param options - Axios request options.
   * @throws {APIError} If the request fails.
   */
  createWallet: (
    createWalletRequest?: CreateWalletRequest,
    options?: RawAxiosRequestConfig,
  ) => AxiosPromise<WalletModel>;

  /**
   * Returns the wallet model with the given ID.
   *
   * @param walletId - The ID of the wallet to fetch.
   * @param options - Override http request option.
   * @throws {APIError} If the request fails.
   */
  getWallet: (walletId: string, options?: RawAxiosRequestConfig) => AxiosPromise<WalletModel>;

  /**
   * List the balances of all of the addresses in the wallet aggregated by asset.
   *
   * @param walletId - The ID of the wallet to fetch the balances for.
   * @param options - Override http request option.
   * @throws {RequiredError} If the required parameter is not provided.
   * @throws {APIError} If the request fails.
   */
  listWalletBalances(
    walletId: string,
    options?: RawAxiosRequestConfig,
  ): AxiosPromise<AddressBalanceList>;

  /**
   * List the balances of all of the addresses in the wallet aggregated by asset.
   *
   * @param walletId - The ID of the wallet to fetch the balances for.
   * @param options - Override http request option.
   * @throws {RequiredError} If the required parameter is not provided.
   * @throws {APIError} If the request fails.
   */
  listWalletBalances(
    walletId: string,
    options?: RawAxiosRequestConfig,
  ): AxiosPromise<AddressBalanceList>;

  /**
   * Get the aggregated balance of an asset across all of the addresses in the wallet.
   *
   * @param walletId - The ID of the wallet to fetch the balance for.
   * @param assetId - The symbol of the asset to fetch the balance for.
   * @param options - Override http request option.
   * @throws {RequiredError} If the required parameter is not provided.
   * @throws {APIError} If the request fails.
   */
  getWalletBalance(
    walletId: string,
    assetId: string,
    options?: RawAxiosRequestConfig,
  ): AxiosPromise<Balance>;

  /**
   * List wallets belonging to the user.
   *
   * @param limit - A limit on the number of objects to be returned. Limit can range between 1 and 100, and the default is 10.
   * @param page - A cursor for pagination across multiple pages of results. Don\&#39;t include this parameter on the first call. Use the next_page value returned in a previous response to request subsequent results.
   * @param options - Override http request option.
   * @throws {APIError} If the request fails.
   * @throws {RequiredError} If the required parameter is not provided.
   */
  listWallets(
    limit?: number,
    page?: string,
    options?: RawAxiosRequestConfig,
  ): AxiosPromise<WalletList>;
};

/**
 * AddressAPI client type definition.
 */
export type AddressAPIClient = {
  /**
   * Requests faucet funds for the address.
   *
   * @param walletId - The wallet ID.
   * @param addressId - The address ID.
   * @returns The transaction hash.
   * @throws {APIError} If the request fails.
   */
  requestFaucetFunds(walletId: string, addressId: string): AxiosPromise<FaucetTransaction>;

  /**
   * Get address by onchain address.
   *
   * @param walletId - The ID of the wallet the address belongs to.
   * @param addressId - The onchain address of the address that is being fetched.
   * @param options - Axios request options.
   * @throws {APIError} If the request fails.
   */
  getAddress(
    walletId: string,
    addressId: string,
    options?: AxiosRequestConfig,
  ): AxiosPromise<AddressModel>;

  /**
   * Lists addresses.
   *
   * @param walletId - The ID of the wallet the addresses belong to.
   * @param limit - The maximum number of addresses to return.
   * @param page - A cursor for pagination across multiple pages of results. Do not include this parameter on the first call.
   *  Use the next_page value returned in a previous response to request subsequent results.
   * @param options - Override http request option.
   * @throws {APIError} If the request fails.
   */
  listAddresses(
    walletId: string,
    limit?: number,
    page?: string,
    options?: AxiosRequestConfig,
  ): AxiosPromise<AddressList>;

  /**
   * Get address balance
   *
   * @param walletId - The ID of the wallet to fetch the balance for.
   * @param addressId - The onchain address of the address that is being fetched.
   * @param assetId - The symbol of the asset to fetch the balance for.
   * @param options - Axios request options.
   * @throws {APIError}
   */
  getAddressBalance(
    walletId: string,
    addressId: string,
    assetId: string,
    options?: AxiosRequestConfig,
  ): AxiosPromise<Balance>;

  /**
   * Lists address balances
   *
   * @param walletId - The ID of the wallet to fetch the balances for.
   * @param addressId - The onchain address of the address that is being fetched.
   * @param page - A cursor for pagination across multiple pages of results. Do not include this parameter on the first call.
   *  Use the next_page value returned in a previous response to request subsequent results.
   * @param options - Override http request option.
   * @throws {APIError}
   */
  listAddressBalances(
    walletId: string,
    addressId: string,
    page?: string,
    options?: AxiosRequestConfig,
  ): AxiosPromise<AddressBalanceList>;

  /**
   * Create a new address scoped to the wallet.
   *
   * @param walletId - The ID of the wallet to create the address in.
   * @param createAddressRequest - The address creation request.
   * @param options - Axios request options.
   * @throws {APIError} If the request fails.
   */
  createAddress(
    walletId: string,
    createAddressRequest?: CreateAddressRequest,
    options?: AxiosRequestConfig,
  ): AxiosPromise<AddressModel>;

  /**
   * Create a new payload signature with an address.
   *
   * @param walletId - The ID of the wallet the address belongs to.
   * @param addressId - The onchain address of the address to sign the payload with.
   * @param CreatePayloadSignatureRequest - The payload signature creation request.
   * @param options - Axios request options.
   * @throws {APIError} If the request fails.
   */
  createPayloadSignature(
    walletId: string,
    addressid: string,
    createPayloadSignatureRequest?: CreatePayloadSignatureRequest,
    options?: AxiosRequestConfig,
  ): AxiosPromise<PayloadSignatureModel>;

  /**
   * Get payload signature by the specified payload signature ID.
   *
   * @param walletId - The ID of the wallet the address belongs to.
   * @param addressId - The onchain address of the address to sign the payload with.
   * @param payloadSignatureId - The ID of the payload signature to fetch.
   * @param options - Axios request options.
   * @throws {APIError} If the request fails.
   */
  getPayloadSignature(
    walletId: string,
    addressid: string,
    payloadSignatureId: string,
    options?: AxiosRequestConfig,
  ): AxiosPromise<PayloadSignatureModel>;

  /**
   * List payload signatures for the specified address.
   *
   * @param walletId - The ID of the wallet the address belongs to.
   * @param addressId - The onchain address of the address to sign the payload with.
   * @param limit - A limit on the number of objects to be returned. Limit can range between 1 and 100, and the default is 10.
   * @param page - A cursor for pagination across multiple pages of results. Don\&#39;t include this parameter on the first call. Use the next_page value returned in a previous response to request subsequent results.
   * @param options - Axios request options.
   * @throws {APIError} If the request fails.
   */
  listPayloadSignatures(
    walletId: string,
    addressid: string,
    limit?: number,
    page?: string,
    options?: AxiosRequestConfig,
  ): AxiosPromise<PayloadSignatureList>;
};

/**
 * ExternalAddressAPIClient client type definition.
 */
export type ExternalAddressAPIClient = {
  /**
   * List all of the balances of an external address
   *
   * @param networkId - The ID of the blockchain network
   * @param addressId - The ID of the address to fetch the balance for
   * @param page - A cursor for pagination across multiple pages of results. Don\&#39;t include this parameter on the first call. Use the next_page value returned in a previous response to request subsequent results.
   * @param options - Override http request option.
   * @throws {APIError} If the request fails.
   */
  listExternalAddressBalances(
    networkId: string,
    addressId: string,
    page?: string,
    options?: RawAxiosRequestConfig,
  ): AxiosPromise<AddressBalanceList>;

  /**
   * Get the balance of an asset in an external address
   *
   * @param networkId - The ID of the blockchain network
   * @param addressId - The ID of the address to fetch the balance for
   * @param assetId - The ID of the asset to fetch the balance for
   * @param options - Override http request option.
   * @throws {APIError} If the request fails.
   */
  getExternalAddressBalance(
    networkId: string,
    addressId: string,
    assetId: string,
    options?: RawAxiosRequestConfig,
  ): AxiosPromise<Balance>;

  /**
   * List the historical balance of an asset in a specific address.
   *
   * @summary Get address balance history for asset
   * @param networkId - The ID of the blockchain network
   * @param addressId - The ID of the address to fetch the historical balance for.
   * @param assetId - The symbol of the asset to fetch the historical balance for.
   * @param limit - A limit on the number of objects to be returned. Limit can range between 1 and 100, and the default is 10.
   * @param page - A cursor for pagination across multiple pages of results. Don\&#39;t include this parameter on the first call. Use the next_page value returned in a previous response to request subsequent results.
   * @param options - Override http request option.
   * @throws {RequiredError}
   */
  listAddressHistoricalBalance(
    networkId: string,
    addressId: string,
    assetId: string,
    limit?: number,
    page?: string,
    options?: RawAxiosRequestConfig,
  ): AxiosPromise<AddressHistoricalBalanceList>;

  listAddressTransactions(
    networkId: string,
    addressId: string,
    limit?: number,
    page?: string,
    options?: RawAxiosRequestConfig,
  ): AxiosPromise<AddressTransactionList>;

  /**
   * Request faucet funds to be sent to external address.
   *
   * @param networkId - The ID of the blockchain network
   * @param addressId - The onchain address of the address that is being fetched.
   * @param options - Override http request option.
   * @throws {APIError} If the request fails.
   */
  requestExternalFaucetFunds(
    networkId: string,
    addressId: string,
    assetId?: string,
    options?: RawAxiosRequestConfig,
  ): AxiosPromise<FaucetTransaction>;
};

/**
 * UserAPI client type definition.
 */
export type UserAPIClient = {
  /**
   * Retrieves the current user.
   *
   * @param options - Axios request options.
   * @returns - A promise resolvindg to the User model.
   * @throws {APIError} If the request fails.
   */
  getCurrentUser(options?: AxiosRequestConfig): AxiosPromise<UserModel>;
};

export type WalletStakeAPIClient = {
  broadcastStakingOperation(
    walletId: string,
    addressId: string,
    stakingOperationId: string,
    broadcastStakingOperationRequest: BroadcastStakingOperationRequest,
    options?: AxiosRequestConfig,
  ): AxiosPromise<StakingOperationModel>;

  createStakingOperation(
    walletId: string,
    addressId: string,
    createStakingOperationRequest: CreateStakingOperationRequest,
    options?: AxiosRequestConfig,
  ): AxiosPromise<StakingOperationModel>;

  getStakingOperation(
    walletId: string,
    addressId: string,
    stakingOperationId: string,
    options?: AxiosRequestConfig,
  ): AxiosPromise<StakingOperationModel>;
};

export type StakeAPIClient = {
  /**
   * Build a new staking operation.
   *
   * @param buildStakingOperationRequest - The request to build a staking operation.
   * @param options - Axios request options.
   * @throws {APIError} If the request fails.
   */
  buildStakingOperation(
    buildStakingOperationRequest: BuildStakingOperationRequest,
    options?: AxiosRequestConfig,
  ): AxiosPromise<StakingOperationModel>;

  /**
   * Get a staking operation.
   *
   * @param networkId - The ID of the blockchain network
   * @param addressId - The ID of the address the staking operation corresponds to.
   * @param stakingOperationID - The ID of the staking operation to fetch.
   * @param options - Axios request options.
   * @throws {APIError} If the request fails.
   */
  getExternalStakingOperation(
    networkId: string,
    addressId: string,
    stakingOperationID: string,
    options?: AxiosRequestConfig,
  ): AxiosPromise<StakingOperationModel>;

  /**
   * Get staking context for an address.
   *
   * @param getStakingContextRequest - The request to get the staking context for an address.
   * @param options - Axios request options.
   * @throws {APIError} If the request fails.
   */
  getStakingContext(
    getStakingContextRequest: GetStakingContextRequest,
    options?: AxiosRequestConfig,
  ): AxiosPromise<StakingContextModel>;

  /**
   * Get the staking rewards for an address.
   *
   * @param fetchStakingRewardsRequest - The request to get the staking rewards for an address.
   * @param limit - The amount of records to return in a single call.
   * @param page - The batch of records for a given section in the response.
   * @param options - Axios request options.
   */
  fetchStakingRewards(
    fetchStakingRewardsRequest: FetchStakingRewardsRequest,
    limit?: number,
    page?: string,
    options?: AxiosRequestConfig,
  ): AxiosPromise<FetchStakingRewards200Response>;

  /**
   * Get the staking balances for an address.
   *
   * @param networkId - The ID of the blockchain network.
   * @param assetId - The ID of the asset to fetch the staking balances for.
   * @param addressId - The onchain address to fetch the staking balances for.
   * @param startTime - The start time of the staking balances.
   * @param endTime - The end time of the staking balances.
   * @param limit - The amount of records to return in a single call.
   * @param page - The batch of records for a given section in the response.
   * @param options - Axios request options.
   */
  fetchHistoricalStakingBalances(
    networkId: string,
    assetId: string,
    addressId: string,
    startTime: string,
    endTime: string,
    limit?: number,
    page?: string,
    options?: AxiosRequestConfig,
  ): AxiosPromise<FetchHistoricalStakingBalances200Response>;
};

export type ValidatorAPIClient = {
  /**
   * List the validators for a given network and asset.
   *
   * @param networkId - The ID of the blockchain network.
   * @param assetId - The ID of the asset to fetch the validator for.
   * @param status - The status to filter by.
   * @param limit - The amount of records to return in a single call.
   * @param page - The batch of records for a given section in the response.
   * @param options - Axios request options.
   */
  listValidators(
    networkId: string,
    assetId: string,
    status?: APIValidatorStatus,
    limit?: number,
    page?: string,
    options?: AxiosRequestConfig,
  ): AxiosPromise<ValidatorList>;

  /**
   * Get the validator for a given network, asset, and address.
   *
   * @param networkId - The ID of the blockchain network.
   * @param assetId - The ID of the asset to fetch the validator for.
   * @param id - The unique publicly identifiable id of the validator for which to fetch the data.
   * @param options - Axios request options.
   */
  getValidator(
    networkId: string,
    assetId: string,
    id: string,
    options?: RawAxiosRequestConfig,
  ): AxiosPromise<Validator>;
};

/**
 * TransferAPI client type definition.
 */
export type TransferAPIClient = {
  /**
   * Broadcasts a transfer.
   *
   * @param walletId - The ID of the wallet the address belongs to.
   * @param addressId - The ID of the address the transfer belongs to.
   * @param transferId - The ID of the transfer to broadcast.
   * @param broadcastTransferRequest - The request body.
   * @param options - Axios request options.
   * @returns - A promise resolving to the Transfer model.
   * @throws {APIError} If the request fails.
   */
  broadcastTransfer(
    walletId: string,
    addressId: string,
    transferId: string,
    broadcastTransferRequest: BroadcastTransferRequest,
    options?: AxiosRequestConfig,
  ): AxiosPromise<TransferModel>;

  /**
   * Creates a Transfer.
   *
   * @param walletId - The ID of the wallet the address belongs to.
   * @param addressId - The ID of the address the transfer belongs to.
   * @param createTransferRequest - The request body.
   * @param options - Axios request options.
   * @returns - A promise resolving to the Transfer model.
   * @throws {APIError} If the request fails.
   */
  createTransfer(
    walletId: string,
    addressId: string,
    createTransferRequest: CreateTransferRequest,
    options?: AxiosRequestConfig,
  ): AxiosPromise<TransferModel>;

  /**
   * Retrieves a Transfer.
   *
   * @param walletId - The ID of the wallet the address belongs to.
   * @param addressId - The ID of the address the transfer belongs to.
   * @param transferId - The ID of the transfer to retrieve.
   * @param options - Axios request options.
   * @returns - A promise resolving to the Transfer model.
   * @throws {APIError} If the request fails.
   */
  getTransfer(
    walletId: string,
    addressId: string,
    transferId: string,
    options?: AxiosRequestConfig,
  ): AxiosPromise<TransferModel>;

  /**
   * Lists Transfers.
   *
   * @param walletId - The ID of the wallet the address belongs to.
   * @param addressId - The ID of the address the transfers belong to.
   * @param limit - The maximum number of transfers to return.
   * @param page - The cursor for pagination across multiple pages of Transfers.
   * @param options - Axios request options.
   * @returns - A promise resolving to the Transfer list.
   * @throws {APIError} If the request fails.
   */
  listTransfers(
    walletId: string,
    addressId: string,
    limit?: number,
    page?: string,
    options?: AxiosRequestConfig,
  ): AxiosPromise<TransferList>;
};

/**
 * ServerSignerAPI client type definition.
 */
export type ServerSignerAPIClient = {
  /**
   * Lists Server-Signers.
   *
   * @param limit - The maximum number of Server-Signers to return.
   * @param page - The cursor for pagination across multiple pages of Server-Signers.
   * @param options - Axios request options.
   * @returns - A promise resolving to the Server-Signer list.
   * @throws {APIError} If the request fails.
   */
  listServerSigners(
    limit?: number,
    page?: string,
    options?: AxiosRequestConfig,
  ): AxiosPromise<ServerSignerList>;
};

/**
 * ExternalSmartContractAPIClient client type definition.
 */
export type ExternalSmartContractAPIClient = {
  /**
   * List events for a specific contract
   *
   * @param networkId - Unique identifier for the blockchain network
   * @param protocolName - Case-sensitive name of the blockchain protocol
   * @param contractAddress - EVM address of the smart contract (42 characters, including '0x', in lowercase)
   * @param contractName - Case-sensitive name of the specific contract within the project
   * @param eventName - Case-sensitive name of the event to filter for in the contract's logs
   * @param fromBlockHeight - Lower bound of the block range to query (inclusive)
   * @param toBlockHeight - Upper bound of the block range to query (inclusive)
   * @param nextPage - Pagination token for retrieving the next set of results
   * @throws {APIError} If the request fails.
   */
  listContractEvents(
    networkId: string,
    protocolName: string,
    contractAddress: string,
    contractName: string,
    eventName: string,
    fromBlockHeight: number,
    toBlockHeight: number,
    nextPage?: string,
  ): AxiosPromise<ContractEventList>;
};

/**
 * API clients type definition for the Coinbase SDK.
 * Represents the set of API clients available in the SDK.
 */
export type ApiClients = {
  user?: UserAPIClient;
  wallet?: WalletAPIClient;
  address?: AddressAPIClient;
  transfer?: TransferAPIClient;
  trade?: TradeApiClients;
  serverSigner?: ServerSignerAPIClient;
  stake?: StakeAPIClient;
  walletStake?: WalletStakeAPIClient;
  validator?: ValidatorAPIClient;
  asset?: AssetAPIClient;
  externalAddress?: ExternalAddressAPIClient;
  webhook?: WebhookApiClient;
  smartContract?: ExternalSmartContractAPIClient;
};

/**
 * Transfer status type definition.
 */
export enum TransferStatus {
  PENDING = "pending",
  BROADCAST = "broadcast",
  COMPLETE = "complete",
  FAILED = "failed",
}

/**
 * Transaction status type definition.
 */
export enum TransactionStatus {
  PENDING = "pending",
  BROADCAST = "broadcast",
  COMPLETE = "complete",
  FAILED = "failed",
}

/**
 * Sponsored Send status type definition.
 */
export enum SponsoredSendStatus {
  PENDING = "pending",
  SIGNED = "signed",
  SUBMITTED = "submitted",
  COMPLETE = "complete",
  FAILED = "failed",
}

/**
 * Validator status type definition.
 * Represents the various states a validator can be in.
 */
export enum ValidatorStatus {
  UNKNOWN = "unknown",
  PROVISIONING = "provisioning",
  PROVISIONED = "provisioned",
  DEPOSITED = "deposited",
  PENDING_ACTIVATION = "pending_activation",
  ACTIVE = "active",
  EXITING = "exiting",
  EXITED = "exited",
  WITHDRAWAL_AVAILABLE = "withdrawal_available",
  WITHDRAWAL_COMPLETE = "withdrawal_complete",
  ACTIVE_SLASHED = "active_slashed",
  EXITED_SLASHED = "exited_slashed",
  REAPED = "reaped",
}

/**
 * Payload Signature status type definition.
 */
export enum PayloadSignatureStatus {
  PENDING = "pending",
  SIGNED = "signed",
  FAILED = "failed",
}

/**
 * The Wallet Data type definition.
 * The data required to recreate a Wallet.
 */
export type WalletData = {
  walletId: string;
  seed: string;
};

/**
 * The Seed Data type definition.
 */
export type SeedData = {
  seed: string;
  encrypted: boolean;
  authTag: string;
  iv: string;
};

/**
 * Amount type definition.
 */
export type Amount = number | bigint | Decimal;

/**
 * Destination type definition.
 */
export type Destination = string | Address | Wallet;

/**
 * ServerSigner status type definition.
 */
export enum ServerSignerStatus {
  PENDING = "pending_seed_creation",
  ACTIVE = "active_seed",
}

/**
 * Options for creating a Wallet.
 */
export type WalletCreateOptions = {
  networkId?: string;
  timeoutSeconds?: number;
  intervalSeconds?: number;
};

/**
 * CoinbaseOptions type definition.
 */
export type CoinbaseOptions = {
  /**
   * The API key name.
   */
  apiKeyName: string;

  /**
   * The private key associated with the API key.
   */
  privateKey: string;

  /**
   * Whether to use a Server-Signer or not.
   */
  useServerSigner?: boolean;

  /**
   * If true, logs API requests and responses to the console.
   */
  debugging?: boolean;

  /**
   * The base path for the API.
   */
  basePath?: string;

  /**
   * The maximum number of network retries for the API GET requests.
   */
  maxNetworkRetries?: number;
};

/**
 * CoinbaseConfigureFromJsonOptions type definition.
 */
export type CoinbaseConfigureFromJsonOptions = {
  /**
   * The path to the JSON file containing the API key and private key.
   */
  filePath?: string;

  /**
   * Whether to use a Server-Signer or not.
   */
  useServerSigner?: boolean;

  /**
   * If true, logs API requests and responses to the console.
   */
  debugging?: boolean;

  /**
   * The base path for the API.
   */
  basePath?: string;
};

/**
 * StakeOptionsMode type definition.
 */
export enum StakeOptionsMode {
  /**
   * Defaults to the mode specific to the asset.
   */
  DEFAULT = "default",
  /**
   * Partial represents Partial Ethereum Staking mode.
   */
  PARTIAL = "partial",

  /**
   * Native represents Native Ethereum Staking mode.
   */
  NATIVE = "native",
}

/**
 * Options for creating a Transfer.
 */
export type CreateTransferOptions = {
  amount: Amount;
  assetId: string;
  destination: Destination;
  timeoutSeconds?: number;
  intervalSeconds?: number;
  gasless?: boolean;
};

/**
 * Options for creating a Trade.
 */
export type CreateTradeOptions = {
  amount: Amount;
  fromAssetId: string;
  toAssetId: string;
  timeoutSeconds?: number;
  intervalSeconds?: number;
};

/**
 * Options for listing historical balances of an address.
 */
export type ListHistoricalBalancesOptions = {
  assetId: string;
  limit?: number;
  page?: string;
};

/**
 * Result of ListHistoricalBalances.
 */
export type ListHistoricalBalancesResult = {
  historicalBalances: HistoricalBalance[];
  nextPageToken: string;
};

/**
 * Options for listing transactions of an address.
 */
export type ListTransactionsOptions = {
  limit?: number;
  page?: string;
};

/**
 * Result of ListTransactions.
 */
export type ListTransactionsResult = {
  transactions: Transaction[];
  nextPageToken: string;
};

export interface WebhookApiClient {
  /**
   * Create a new webhook
   *
   * @summary Create a new webhook
   * @param {CreateWebhookRequest} [createWebhookRequest]
   * @param {*} [options] - Override http request option.
   * @throws {RequiredError}
   */
  createWebhook(
    createWebhookRequest?: CreateWebhookRequest,
    options?: RawAxiosRequestConfig,
  ): AxiosPromise<WebhookModel>;

  /**
   * Delete a webhook
   *
   * @summary Delete a webhook
   * @param {string} webhookId - The Webhook uuid that needs to be deleted
   * @param {*} [options] - Override http request option.
   * @throws {RequiredError}
   */
  deleteWebhook(webhookId: string, options?: RawAxiosRequestConfig): AxiosPromise<void>;

  /**
   * List webhooks, optionally filtered by event type.
   *
   * @summary List webhooks
   * @param {number} [limit] - A limit on the number of objects to be returned. Limit can range between 1 and 100, and the default is 10.
   * @param {string} [page] - A cursor for pagination across multiple pages of results. Don\&#39;t include this parameter on the first call. Use the next_page value returned in a previous response to request subsequent results.
   * @param {*} [options] - Override http request option.
   * @throws {RequiredError}
   */
  listWebhooks(
    limit?: number,
    page?: string,
    options?: RawAxiosRequestConfig,
  ): AxiosPromise<WebhookList>;

  /**
   * Update a webhook
   *
   * @summary Update a webhook
   * @param {string} webhookId - The Webhook id that needs to be updated
   * @param {UpdateWebhookRequest} [updateWebhookRequest]
   * @param {*} [options] - Override http request option.
   * @throws {RequiredError}
   */
  updateWebhook(
    webhookId: string,
    updateWebhookRequest?: UpdateWebhookRequest,
    options?: RawAxiosRequestConfig,
  ): AxiosPromise<WebhookModel>;
}

/**
 *  The domain for an EIP-712 typed data message payload.
 */
export type TypedDataDomain = {
  /**
   *  The human-readable name of the signing domain.
   */
  name?: string;

  /**
   *  The major version of the signing domain.
   */
  version?: string;

  /**
   *  The chain ID of the signing domain.
   */
  chainId?: number;

  /**
   *  The the address of the contract that will verify the signature.
   */
  verifyingContract?: string;

  /**
   *  A salt used for purposes decided by the specific domain as a data hex string.
   */
  salt?: string;
};

/**
 *  A specific field of a structured EIP-712 type.
 */
export type TypedDataField = {
  /**
   *  The field name.
   */
  name: string;

  /**
   *  The type of the field.
   */
  type: string;
};<|MERGE_RESOLUTION|>--- conflicted
+++ resolved
@@ -39,13 +39,7 @@
   CreateWebhookRequest,
   UpdateWebhookRequest,
   ContractEventList,
-<<<<<<< HEAD
   AddressTransactionList,
-=======
-  CreatePayloadSignatureRequest,
-  PayloadSignature as PayloadSignatureModel,
-  PayloadSignatureList,
->>>>>>> 5820dbca
 } from "./../client/api";
 import { Address } from "./address";
 import { Wallet } from "./wallet";
@@ -313,56 +307,6 @@
     createAddressRequest?: CreateAddressRequest,
     options?: AxiosRequestConfig,
   ): AxiosPromise<AddressModel>;
-
-  /**
-   * Create a new payload signature with an address.
-   *
-   * @param walletId - The ID of the wallet the address belongs to.
-   * @param addressId - The onchain address of the address to sign the payload with.
-   * @param CreatePayloadSignatureRequest - The payload signature creation request.
-   * @param options - Axios request options.
-   * @throws {APIError} If the request fails.
-   */
-  createPayloadSignature(
-    walletId: string,
-    addressid: string,
-    createPayloadSignatureRequest?: CreatePayloadSignatureRequest,
-    options?: AxiosRequestConfig,
-  ): AxiosPromise<PayloadSignatureModel>;
-
-  /**
-   * Get payload signature by the specified payload signature ID.
-   *
-   * @param walletId - The ID of the wallet the address belongs to.
-   * @param addressId - The onchain address of the address to sign the payload with.
-   * @param payloadSignatureId - The ID of the payload signature to fetch.
-   * @param options - Axios request options.
-   * @throws {APIError} If the request fails.
-   */
-  getPayloadSignature(
-    walletId: string,
-    addressid: string,
-    payloadSignatureId: string,
-    options?: AxiosRequestConfig,
-  ): AxiosPromise<PayloadSignatureModel>;
-
-  /**
-   * List payload signatures for the specified address.
-   *
-   * @param walletId - The ID of the wallet the address belongs to.
-   * @param addressId - The onchain address of the address to sign the payload with.
-   * @param limit - A limit on the number of objects to be returned. Limit can range between 1 and 100, and the default is 10.
-   * @param page - A cursor for pagination across multiple pages of results. Don\&#39;t include this parameter on the first call. Use the next_page value returned in a previous response to request subsequent results.
-   * @param options - Axios request options.
-   * @throws {APIError} If the request fails.
-   */
-  listPayloadSignatures(
-    walletId: string,
-    addressid: string,
-    limit?: number,
-    page?: string,
-    options?: AxiosRequestConfig,
-  ): AxiosPromise<PayloadSignatureList>;
 };
 
 /**
@@ -441,7 +385,6 @@
   requestExternalFaucetFunds(
     networkId: string,
     addressId: string,
-    assetId?: string,
     options?: RawAxiosRequestConfig,
   ): AxiosPromise<FaucetTransaction>;
 };
@@ -458,30 +401,6 @@
    * @throws {APIError} If the request fails.
    */
   getCurrentUser(options?: AxiosRequestConfig): AxiosPromise<UserModel>;
-};
-
-export type WalletStakeAPIClient = {
-  broadcastStakingOperation(
-    walletId: string,
-    addressId: string,
-    stakingOperationId: string,
-    broadcastStakingOperationRequest: BroadcastStakingOperationRequest,
-    options?: AxiosRequestConfig,
-  ): AxiosPromise<StakingOperationModel>;
-
-  createStakingOperation(
-    walletId: string,
-    addressId: string,
-    createStakingOperationRequest: CreateStakingOperationRequest,
-    options?: AxiosRequestConfig,
-  ): AxiosPromise<StakingOperationModel>;
-
-  getStakingOperation(
-    walletId: string,
-    addressId: string,
-    stakingOperationId: string,
-    options?: AxiosRequestConfig,
-  ): AxiosPromise<StakingOperationModel>;
 };
 
 export type StakeAPIClient = {
@@ -562,6 +481,28 @@
     page?: string,
     options?: AxiosRequestConfig,
   ): AxiosPromise<FetchHistoricalStakingBalances200Response>;
+
+  broadcastStakingOperation(
+    walletId: string,
+    addressId: string,
+    stakingOperationId: string,
+    broadcastStakingOperationRequest: BroadcastStakingOperationRequest,
+    options?: AxiosRequestConfig,
+  ): AxiosPromise<StakingOperationModel>;
+
+  createStakingOperation(
+    walletId: string,
+    addressId: string,
+    createStakingOperationRequest: CreateStakingOperationRequest,
+    options?: AxiosRequestConfig,
+  ): AxiosPromise<StakingOperationModel>;
+
+  getStakingOperation(
+    walletId: string,
+    addressId: string,
+    stakingOperationId: string,
+    options?: AxiosRequestConfig,
+  ): AxiosPromise<StakingOperationModel>;
 };
 
 export type ValidatorAPIClient = {
@@ -738,7 +679,6 @@
   trade?: TradeApiClients;
   serverSigner?: ServerSignerAPIClient;
   stake?: StakeAPIClient;
-  walletStake?: WalletStakeAPIClient;
   validator?: ValidatorAPIClient;
   asset?: AssetAPIClient;
   externalAddress?: ExternalAddressAPIClient;
@@ -798,15 +738,6 @@
 }
 
 /**
- * Payload Signature status type definition.
- */
-export enum PayloadSignatureStatus {
-  PENDING = "pending",
-  SIGNED = "signed",
-  FAILED = "failed",
-}
-
-/**
  * The Wallet Data type definition.
  * The data required to recreate a Wallet.
  */
@@ -1040,49 +971,4 @@
     updateWebhookRequest?: UpdateWebhookRequest,
     options?: RawAxiosRequestConfig,
   ): AxiosPromise<WebhookModel>;
-}
-
-/**
- *  The domain for an EIP-712 typed data message payload.
- */
-export type TypedDataDomain = {
-  /**
-   *  The human-readable name of the signing domain.
-   */
-  name?: string;
-
-  /**
-   *  The major version of the signing domain.
-   */
-  version?: string;
-
-  /**
-   *  The chain ID of the signing domain.
-   */
-  chainId?: number;
-
-  /**
-   *  The the address of the contract that will verify the signature.
-   */
-  verifyingContract?: string;
-
-  /**
-   *  A salt used for purposes decided by the specific domain as a data hex string.
-   */
-  salt?: string;
-};
-
-/**
- *  A specific field of a structured EIP-712 type.
- */
-export type TypedDataField = {
-  /**
-   *  The field name.
-   */
-  name: string;
-
-  /**
-   *  The type of the field.
-   */
-  type: string;
-};+}