import globalAxios from "axios";
import fs from "fs";
<<<<<<< HEAD
import { AddressesApiFactory, User as UserModel, UsersApiFactory, WalletsApiFactory } from "../client";
=======
import { User as UserModel, UsersApiFactory, TransfersApiFactory } from "../client";
import { ethers } from "ethers";
>>>>>>> e7c255d5
import { BASE_PATH } from "./../client/base";
import { Configuration } from "./../client/configuration";
import { CoinbaseAuthenticator } from "./authenticator";
import { InternalError, InvalidAPIKeyFormat, InvalidConfiguration } from "./errors";
import { ApiClients } from "./types";
import { User } from "./user";
import { logApiResponse, registerAxiosInterceptors } from "./utils";

/**
 * The Coinbase SDK.
 */
export class Coinbase {
  /**
   * The list of supported networks.
   *
   * @constant
   */
  static networkList = {
    BaseSepolia: "base-sepolia",
  };

  /**
   * The list of supported assets.
   *
   * @constant
   */
  static assetList = {
    Eth: "eth",
    Wei: "wei",
    Gwei: "gwei",
    Usdc: "usdc",
    Weth: "weth",
  };

  apiClients: ApiClients = {};

  /**
   * Represents the number of Wei per Ether.
   *
   * @constant
   */
  static readonly WEI_PER_ETHER: bigint = BigInt("1000000000000000000");

  /**
   * Initializes the Coinbase SDK.
   *
   * @class
   * @param apiKeyName - The API key name.
   * @param privateKey - The private key associated with the API key.
   * @param debugging - If true, logs API requests and responses to the console.
   * @param basePath - The base path for the API.
   * @throws {InternalError} If the configuration is invalid.
   * @throws {InvalidAPIKeyFormat} If not able to create JWT token.
   */
  constructor(
    apiKeyName: string,
    privateKey: string,
    debugging = false,
    basePath: string = BASE_PATH,
  ) {
    if (apiKeyName === "") {
      throw new InternalError("Invalid configuration: apiKeyName is empty");
    }
    if (privateKey === "") {
      throw new InternalError("Invalid configuration: privateKey is empty");
    }
    const coinbaseAuthenticator = new CoinbaseAuthenticator(apiKeyName, privateKey);
    const config = new Configuration({
      basePath: basePath,
    });
    const axiosInstance = globalAxios.create();
    registerAxiosInterceptors(
      axiosInstance,
      config => coinbaseAuthenticator.authenticateRequest(config, debugging),
      response => logApiResponse(response, debugging),
    );

    this.apiClients.user = UsersApiFactory(config, BASE_PATH, axiosInstance);
<<<<<<< HEAD
    this.apiClients.wallet = WalletsApiFactory(config, BASE_PATH, axiosInstance);
    this.apiClients.address = AddressesApiFactory(config, BASE_PATH, axiosInstance);
=======
    this.apiClients.transfer = TransfersApiFactory(config, BASE_PATH, axiosInstance);
    this.apiClients.baseSepoliaProvider = new ethers.JsonRpcProvider("https://sepolia.base.org");
>>>>>>> e7c255d5
  }

  /**
   * Reads the API key and private key from a JSON file and initializes the Coinbase SDK.
   *
   * @param filePath - The path to the JSON file containing the API key and private key.
   * @param debugging - If true, logs API requests and responses to the console.
   * @param basePath - The base path for the API.
   * @returns A new instance of the Coinbase SDK.
   * @throws {InvalidAPIKeyFormat} If the file does not exist or the configuration values are missing/invalid.
   * @throws {InvalidConfiguration} If the configuration is invalid.
   * @throws {InvalidAPIKeyFormat} If not able to create JWT token.
   */
  static configureFromJson(
    filePath: string = "coinbase_cloud_api_key.json",
    debugging: boolean = false,
    basePath: string = BASE_PATH,
  ): Coinbase {
    if (!fs.existsSync(filePath)) {
      throw new InvalidConfiguration(`Invalid configuration: file not found at ${filePath}`);
    }
    try {
      const data = fs.readFileSync(filePath, "utf8");
      const config = JSON.parse(data) as { name: string; privateKey: string };
      if (!config.name || !config.privateKey) {
        throw new InvalidAPIKeyFormat("Invalid configuration: missing configuration values");
      }

      return new Coinbase(config.name, config.privateKey, debugging, basePath);
    } catch (e) {
      if (e instanceof SyntaxError) {
        throw new InvalidAPIKeyFormat("Not able to parse the configuration file");
      } else {
        throw new InvalidAPIKeyFormat(
          `An error occurred while reading the configuration file: ${(e as Error).message}`,
        );
      }
    }
  }

  /**
   * Returns User object for the default user.
   *
   * @returns The default user.
   * @throws {APIError} If the request fails.
   */
  async getDefaultUser(): Promise<User> {
    const userResponse = await this.apiClients.user!.getCurrentUser();
    return new User(userResponse.data as UserModel, this.apiClients);
  }
}<|MERGE_RESOLUTION|>--- conflicted
+++ resolved
@@ -1,11 +1,13 @@
 import globalAxios from "axios";
 import fs from "fs";
-<<<<<<< HEAD
-import { AddressesApiFactory, User as UserModel, UsersApiFactory, WalletsApiFactory } from "../client";
-=======
-import { User as UserModel, UsersApiFactory, TransfersApiFactory } from "../client";
+import {
+  AddressesApiFactory,
+  User as UserModel,
+  UsersApiFactory,
+  TransfersApiFactory,
+  WalletsApiFactory,
+} from "../client";
 import { ethers } from "ethers";
->>>>>>> e7c255d5
 import { BASE_PATH } from "./../client/base";
 import { Configuration } from "./../client/configuration";
 import { CoinbaseAuthenticator } from "./authenticator";
@@ -84,13 +86,10 @@
     );
 
     this.apiClients.user = UsersApiFactory(config, BASE_PATH, axiosInstance);
-<<<<<<< HEAD
     this.apiClients.wallet = WalletsApiFactory(config, BASE_PATH, axiosInstance);
     this.apiClients.address = AddressesApiFactory(config, BASE_PATH, axiosInstance);
-=======
     this.apiClients.transfer = TransfersApiFactory(config, BASE_PATH, axiosInstance);
     this.apiClients.baseSepoliaProvider = new ethers.JsonRpcProvider("https://sepolia.base.org");
->>>>>>> e7c255d5
   }
 
   /**
