--- conflicted
+++ resolved
@@ -1,21 +1,12 @@
 # Coinbase Node.js SDK Changelog
 
-<<<<<<< HEAD
-## [0.0.7] - 2024-06-03
+## [0.0.7] - 2024-06-10
 
 ### Changed
 Updated the usage of `Coinbase.networkList` to `Coinbase.networks`
-=======
-## [0.0.7] - 2024-06-10
 
 ### Added
-
 - Added Base Mainnet network support
-
-### Changed
-
-- Updated the usage of `Coinbase.networkList` to `Coinbase.networks`
->>>>>>> 2db120b9
 
 ## [0.0.6] - 2024-06-03
 
